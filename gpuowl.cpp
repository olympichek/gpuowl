--- conflicted
+++ resolved
@@ -138,15 +138,6 @@
   int H = 2048;
   int SIZE  = W * H;
   int N = 2 * SIZE;
-
-<<<<<<< HEAD
-  if (argc < 2) {
-    log(logf, "Usage: gpuowl <exponent>\nE.g. gpuowl 77000201\n");
-    fclose(logf);
-    exit(0);
-  }
-=======
->>>>>>> 3070f57e
   
   int startK = 0;
   int *data = new int[N]();
@@ -167,14 +158,8 @@
     }
     fclose(fi);
     if (!ok) {
-<<<<<<< HEAD
-      log(logf, "Wrong '%s' file, please move it out of the way.\n", fileNameSave);
-      fclose(logf);
-      exit(1);
-=======
       log("Wrong '%s' file, please move it out of the way.\n", fileNameSave);
       return 1;
->>>>>>> 3070f57e
     }
   }
     
@@ -323,9 +308,6 @@
     }
     log("saved %d: %ld ms\n", k, q.time(false));
   }
-<<<<<<< HEAD
-  fclose(logf);
-=======
 }
 
 int main(int argc, char **argv) {
@@ -349,5 +331,4 @@
   if (logFiles[1]) { fclose(logFiles[1]); }
 
   return ret;
->>>>>>> 3070f57e
 }