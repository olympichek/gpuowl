// Copyright (C) Mihai Preda.

#include "Gpu.h"
#include "ProofSet.h"
#include "Pm1Plan.h"
#include "checkpoint.h"
#include "state.h"
#include "Args.h"
#include "Signal.h"
#include "FFTConfig.h"
#include "GmpUtil.h"
#include "AllocTrac.h"
#include "Queue.h"

#include <cmath>
#include <cstring>
#include <algorithm>
#include <future>
#include <optional>

#ifndef M_PIl
#define M_PIl 3.141592653589793238462643383279502884L
#endif

#define TAU (2 * M_PIl)

static_assert(sizeof(double2) == 16, "size double2");
static_assert(sizeof(long double) > sizeof(double), "long double offers extended precision");

// Returns the primitive root of unity of order N, to the power k.
static double2 root1(u32 N, u32 k) {
  long double angle = - TAU / N * k;
  return double2{double(cosl(angle)), double(sinl(angle))};
}

static double2 *smallTrigBlock(u32 W, u32 H, double2 *p) {
  for (u32 line = 1; line < H; ++line) {
    for (u32 col = 0; col < W; ++col) {
      *p++ = root1(W * H, line * col);
    }
  }
  return p;
}

static ConstBuffer<double2> genSmallTrig(const Context& context, u32 size, u32 radix) {
  vector<double2> tab(size);
  auto *p = tab.data() + radix;
  u32 w = 0;
  for (w = radix; w < size; w *= radix) { p = smallTrigBlock(w, std::min(radix, size / w), p); }
  assert(p - tab.data() == size);
  return {context, "smallTrig", tab};
}

static u32 kAt(u32 H, u32 line, u32 col, u32 rep) {
  return (line + col * H) * 2 + rep;
}

static ConstBuffer<u32> genExtras(const Context& context, u32 E, u32 W, u32 H, u32 nW) {
  u32 N = 2u * W * H;
  vector<u32> extras;
  u32 groupWidth = W / nW;
  for (u32 line = 0; line < H; ++line) {
    for (u32 thread = 0; thread < groupWidth; ++thread) {
      extras.push_back(extra(N, E, kAt(H, line, thread, 0)));
    }
  }
  return {context, "extras", extras};
}

struct Weights {
  vector<double> aTab;
  vector<double> iTab;
  vector<double> groupWeights;
  vector<double> threadWeights;
  vector<u32> bits;
};

static long double weight(u32 N, u32 E, u32 H, u32 line, u32 col, u32 rep) {
  long double iN = 1 / (long double) N;
  // u32 k = (line + col * H) * 2 + rep;
  return exp2l(extra(N, E, kAt(H, line, col, rep)) * iN);
}

static long double invWeight(u32 N, u32 E, u32 H, u32 line, u32 col, u32 rep) {
  long double iN = 1 / (long double) N;
  return exp2l(- (extra(N, E, kAt(H, line, col, rep)) * iN));
}

static Weights genWeights(u32 E, u32 W, u32 H, u32 nW) {
  u32 N = 2u * W * H;

  vector<double> aTab, iTab;
  aTab.reserve(N);
  iTab.reserve(N);

  for (u32 line = 0; line < H; ++line) {
    for (u32 col = 0; col < W; ++col) {
      for (u32 rep = 0; rep < 2; ++rep) {
        auto a = weight(N, E, H, line, col, rep);
        auto ia = 1 / (4 * N * a);
        aTab.push_back(a);
        iTab.push_back(ia);
      }
    }
  }
  assert(aTab.size() == size_t(N) && iTab.size() == size_t(N));

  u32 groupWidth = W / nW;

  vector<double> groupWeights;
  for (u32 group = 0; group < H; ++group) {
    groupWeights.push_back(invWeight(N, E, H, group, 0, 0) / (4 * N));
    groupWeights.push_back(weight(N, E, H, group, 0, 0));
  }
  
  vector<double> threadWeights;
  for (u32 thread = 0; thread < groupWidth; ++thread) {
    threadWeights.push_back(invWeight(N, E, H, 0, thread, 0));
    threadWeights.push_back(weight(N, E, H, 0, thread, 0));
  }

  vector<u32> bits;
  double WEIGHT_STEP = weight(N, E, H, 0, 0, 1);
  double WEIGHT_BIGSTEP = weight(N, E, H, 0, groupWidth, 0);
  
  for (u32 line = 0; line < H; ++line) {
    for (u32 thread = 0; thread < groupWidth; ++thread) {
      std::bitset<32> b;
      double w = groupWeights[2*line+1] * threadWeights[2*thread+1];
      for (u32 block = 0; block < nW; ++block, w *= WEIGHT_BIGSTEP) {
        double w2 = w;
        if (w >= 2) { w *= 0.5; }
        for (u32 rep = 0; rep < 2; ++rep, w2 *= WEIGHT_STEP) {
          if (w2 >= 2) { b.set(block * 2 + rep); w2 *= 0.5; }
          if (isBigWord(N, E, kAt(H, line, block * groupWidth + thread, rep))) { b.set((nW + block) * 2 + rep); }
        }        
      }
      bits.push_back(b.to_ulong());
    }
  }

  return Weights{aTab, iTab, groupWeights, threadWeights, bits};
}

extern const char *CL_SOURCE;

static cl_program compile(const Args& args, cl_context context, u32 N, u32 E, u32 WIDTH, u32 SMALL_HEIGHT, u32 MIDDLE, u32 nW) {
  string clArgs = args.dump.empty() ? ""s : (" -save-temps="s + args.dump + "/" + numberK(N));
  vector<pair<string, std::any>> defines =
    {{"EXP", E},
     {"WIDTH", WIDTH},
     {"SMALL_HEIGHT", SMALL_HEIGHT},
     {"MIDDLE", MIDDLE},
     {"WEIGHT_STEP", double(weight(N, E, SMALL_HEIGHT * MIDDLE, 0, 0, 1))},
     {"IWEIGHT_STEP", double(invWeight(N, E, SMALL_HEIGHT * MIDDLE, 0, 0, 1))},
     {"WEIGHT_BIGSTEP", double(weight(N, E, SMALL_HEIGHT * MIDDLE, 0, WIDTH / nW, 0))},
     {"IWEIGHT_BIGSTEP", double(invWeight(N, E, SMALL_HEIGHT * MIDDLE, 0, WIDTH / nW, 0))},
    };
  
  for (const string& flag : args.flags) { defines.push_back(pair{flag, 1}); }
  
  cl_program program = compile({getDevice(args.device)}, context, CL_SOURCE, clArgs, defines);
  if (!program) { throw "OpenCL compilation"; }
  return program;
}

Gpu::Gpu(const Args& args, u32 E, u32 W, u32 BIG_H, u32 SMALL_H, u32 nW, u32 nH,
         cl_device_id device, bool timeKernels, bool useLongCarry, bool useMergedMiddle)
  : Gpu{args, E, W, BIG_H, SMALL_H, nW, nH, device, timeKernels, useLongCarry, useMergedMiddle, genWeights(E, W, BIG_H, nW)}
{}

Gpu::Gpu(const Args& args, u32 E, u32 W, u32 BIG_H, u32 SMALL_H, u32 nW, u32 nH,
         cl_device_id device, bool timeKernels, bool useLongCarry, bool useMergedMiddle, Weights&& weights) :
  E(E),
  N(W * BIG_H * 2),
  hN(N / 2),
  nW(nW),
  nH(nH),
  bufSize(N * sizeof(double)),
  useLongCarry(useLongCarry),
  useMiddle(BIG_H != SMALL_H),
  useMergedMiddle(BIG_H != SMALL_H && useMergedMiddle),
  timeKernels(timeKernels),
  device(device),
  context{device},
  program(compile(args, context.get(), N, E, W, SMALL_H, BIG_H / SMALL_H, nW)),
  queue(Queue::make(context, timeKernels, args.cudaYield)),

#define LOAD(name, workGroups) name(program.get(), queue, device, workGroups, #name)
  LOAD(carryFused, BIG_H + 1),
  LOAD(carryFusedMul, BIG_H + 1),
  LOAD(fftP, BIG_H),
  LOAD(fftW, BIG_H),
  LOAD(fftHin, (hN / SMALL_H)),
  LOAD(fftHout, (hN / SMALL_H)),
  LOAD(fftMiddleIn,  hN / (256 * (BIG_H / SMALL_H))),
  LOAD(fftMiddleOut, hN / (256 * (BIG_H / SMALL_H))),
  LOAD(carryA,   nW * (BIG_H/16)),
  LOAD(carryM,   nW * (BIG_H/16)),
  LOAD(carryB,   nW * (BIG_H/16)),
  LOAD(transposeW,   (W/64) * (BIG_H/64)),
  LOAD(transposeH,   (W/64) * (BIG_H/64)),
  LOAD(transposeIn,  (W/64) * (BIG_H/64)),
  LOAD(transposeOut, (W/64) * (BIG_H/64)),
  LOAD(multiply, hN / SMALL_H),
  LOAD(square, hN/SMALL_H),
  LOAD(tailFused, (hN / SMALL_H) / 2),
  LOAD(tailFusedMulDelta, (hN / SMALL_H) / 2),
  LOAD(readResidue, 1),
  LOAD(isNotZero, 256),
  LOAD(isEqual, 256),
  LOAD(sum64, 256),
#undef LOAD

  bufTrigW{genSmallTrig(context, W, nW)},
  bufTrigH{genSmallTrig(context, SMALL_H, nH)},
  bufWeightA{context, "weightA", weights.aTab},
  bufWeightI{context, "weightI", weights.iTab},
  bufBits{context, "bits", weights.bits},
  bufExtras{genExtras(context, E, W, BIG_H, nW)},
  bufGroupWeights{context, "groupWeights", weights.groupWeights},
  bufThreadWeights{context, "threadWeights", weights.threadWeights},
  bufData{queue, "data", N},
  bufAux{queue, "aux", N},
  bufCheck{queue, "check", N},
  bufCarry{queue, "carry", N / 2},
  bufReady{queue, "ready", BIG_H},
  bufSmallOut{queue, "smallOut", 256},
  bufSumOut{queue, "sumOut", 1}
{
  // dumpBinary(program.get(), "isa.bin");
  program.reset();
  carryFused.setFixedArgs(2, bufCarry, bufReady, bufTrigW, bufBits, bufGroupWeights, bufThreadWeights);
  carryFusedMul.setFixedArgs(2, bufCarry, bufReady, bufTrigW, bufBits, bufGroupWeights, bufThreadWeights);
  fftP.setFixedArgs(2, bufWeightA, bufTrigW);
  fftW.setFixedArgs(2, bufTrigW);
  fftHin.setFixedArgs(2, bufTrigH);
  fftHout.setFixedArgs(1, bufTrigH);
    
  carryA.setFixedArgs(2, bufCarry, bufWeightI, bufExtras);
  carryM.setFixedArgs(2, bufCarry, bufWeightI, bufExtras);
  carryB.setFixedArgs(1, bufCarry, bufExtras);
  tailFused.setFixedArgs(2, bufTrigH);
  tailFusedMulDelta.setFixedArgs(4, bufTrigH);
  sum64.setFixedArgs(2, bufSumOut);
  
  queue->zero(bufReady, BIG_H);
}

static FFTConfig getFFTConfig(const vector<FFTConfig> &configs, u32 E, int argsFftSize) {
  int i = 0;
  int n = int(configs.size());
  if (argsFftSize < 10) { // fft delta or not specified.
    while (i < n - 1 && configs[i].maxExp < E) { ++i; }      
    i = max(0, min(i + argsFftSize, n - 1));
  } else { // user-specified fft size.
    while (i < n - 1 && u32(argsFftSize) > configs[i].fftSize) { ++i; }      
  }
  return configs[i];
}

vector<int> Gpu::readSmall(Buffer<int>& buf, u32 start) {
  readResidue(buf, bufSmallOut, start);
  return bufSmallOut.read(128);
}

unique_ptr<Gpu> Gpu::make(u32 E, const Args &args) {
  vector<FFTConfig> configs = FFTConfig::genConfigs();
        
  FFTConfig config = getFFTConfig(configs, E, args.fftSize);
  u32 WIDTH        = config.width;
  u32 SMALL_HEIGHT = config.height;
  u32 MIDDLE       = config.middle;
  u32 N = WIDTH * SMALL_HEIGHT * MIDDLE * 2;

  u32 nW = (WIDTH == 1024 || WIDTH == 256) ? 4 : 8;
  u32 nH = (SMALL_HEIGHT == 1024 || SMALL_HEIGHT == 256) ? 4 : 8;

  float bitsPerWord = E / float(N);
  string strMiddle = (MIDDLE == 1) ? "" : (string(", Middle ") + std::to_string(MIDDLE));
  log("%u FFT %dK: Width %dx%d, Height %dx%d%s; %.2f bits/word\n",
      E, N / 1024, WIDTH / nW, nW, SMALL_HEIGHT / nH, nH, strMiddle.c_str(), bitsPerWord);

  if (bitsPerWord > 20) {
    log("FFT size too small for exponent (%.2f bits/word).\n", bitsPerWord);
    throw "FFT size too small";
  }

  if (bitsPerWord < 1.5) {
    log("FFT size too large for exponent (%.2f bits/word).\n", bitsPerWord);
    throw "FFT size too large";
  }
    
  bool useLongCarry = (bitsPerWord < 14.5f)
    || (args.carry == Args::CARRY_LONG)
    || (args.carry == Args::CARRY_AUTO && WIDTH >= 2048);

  bool useMergedMiddle = 0;
  for (const string& flag : args.flags) if (flag == "MERGED_MIDDLE") useMergedMiddle = 1;

  if (useLongCarry) { log("using long carry kernels\n"); }

  bool timeKernels = args.timeKernels;

  return make_unique<Gpu>(args, E, WIDTH, SMALL_HEIGHT * MIDDLE, SMALL_HEIGHT, nW, nH,
                          getDevice(args.device), timeKernels, useLongCarry, useMergedMiddle);
}

vector<u32> Gpu::readAndCompress(ConstBuffer<int>& buf)  {
  // queue->zero(bufSumOut);
  while (true) {
    sum64(u32(buf.size * sizeof(int)), buf);
    vector<u64> expectedVect(1);
    bufSumOut >> expectedVect;
    vector<int> data = readOut(buf);
    u64 expectedSum = expectedVect[0];
    u64 sum = 0;
    for (auto it = data.begin(), end = data.end(); it < end; it += 2) {
      sum += u32(*it) | (u64(*(it + 1)) << 32);
    }
    if (sum != expectedSum) {
      log("GPU->host read failed (check %x vs %x)\n", unsigned(sum), unsigned(expectedSum));
    } else {
      return compactBits(std::move(data),  E);
    }
  }
}

vector<u32> Gpu::writeData(const vector<u32> &v) {
  writeIn(v, bufData);
  return v;
}

vector<u32> Gpu::writeCheck(const vector<u32> &v) {
  writeIn(v, bufCheck);
  return v;
}

// The modular multiplication io *= in.
void Gpu::modMul(Buffer<int>& in, Buffer<double>& buf1, Buffer<double>& buf2, Buffer<double>& buf3, Buffer<int>& io, bool mul3) {
  fftP(in, buf1);
  tW(buf1, buf3);
  fftHin(buf3, buf1);		// GW:  buf1 could be reused, multiplier does not change -- pass in a leadIn argument???

  fftP(io, buf2);
  tW(buf2, buf3);
  fftHin(buf3, buf2);

  multiply(buf2, buf1);
  fftHout(buf2);

  tH(buf2, buf3);    
  fftW(buf3, buf2);
  mul3 ? carryM(buf2, io) : carryA(buf2, io);
  carryB(io);
};

void Gpu::writeState(const vector<u32> &check, u32 blockSize, Buffer<double>& buf1, Buffer<double>& buf2, Buffer<double>& buf3) {
  assert(blockSize > 0);
  writeCheck(check);
  bufData << bufCheck;
  bufAux  << bufCheck;

  u32 n = 0;
  for (n = 1; blockSize % (2 * n) == 0; n *= 2) {
    modSqLoop(n, buf1, buf2, bufData);
    modMul(bufAux, buf1, buf2, buf3, bufData);
    bufAux << bufData;
  }

  assert((n & (n - 1)) == 0);
  assert(blockSize % n == 0);
    
  blockSize /= n;
  assert(blockSize >= 2);
  
  for (u32 i = 0; i < blockSize - 2; ++i) {
    modSqLoop(n, buf1, buf2, bufData);
    modMul(bufAux, buf1, buf2, buf3, bufData);
  }
  
  modSqLoop(n, buf1, buf2, bufData);
  modMul(bufAux, buf1, buf2, buf3, bufData, true);
}

void Gpu::updateCheck(Buffer<double>& buf1, Buffer<double>& buf2, Buffer<double>& buf3) {
  modMul(bufData, buf1, buf2, buf3, bufCheck);
}
  
bool Gpu::doCheck(u32 blockSize, Buffer<double>& buf1, Buffer<double>& buf2, Buffer<double>& buf3) {
  bufAux << bufCheck;
  modSqLoop(blockSize, buf1, buf2, bufAux, true);
  updateCheck(buf1, buf2, buf3);
  return equalNotZero(bufCheck, bufAux);
}

void Gpu::logTimeKernels() {
  if (timeKernels) {
    Queue::Profile profile = queue->getProfile();
    queue->clearProfile();
    double total = 0;
    for (auto& p : profile) { total += p.first.total; }
  
    for (auto& [stats, name]: profile) {
      float percent = 100 / total * stats.total;
      if (percent >= .01f) {
        log("%5.2f%% %-14s : %6.0f us/call x %5d calls\n",
            percent, name.c_str(), stats.total * (1e6f / stats.n), stats.n);
      }
    }
    log("Total time %.3f s\n", total);
  }
}

void Gpu::tW(Buffer<double>& in, Buffer<double>& out) {
  if (useMergedMiddle) fftMiddleIn(in, out);
  else {
    transposeW(in, out);
    if (useMiddle) fftMiddleIn(out, out);
  }
}

void Gpu::tH(Buffer<double>& in, Buffer<double>& out) {
  if (useMergedMiddle) fftMiddleOut(in, out);
  else {
    if (useMiddle) { fftMiddleOut(in, in); }
    transposeH(in, out);
  }
}
  
vector<int> Gpu::readOut(ConstBuffer<int> &buf) {
  transposeOut(buf, bufAux);
  return bufAux.read();
}

void Gpu::writeIn(const vector<u32>& words, Buffer<int>& buf) { writeIn(expandBits(words, N, E), buf); }

void Gpu::writeIn(const vector<int>& words, Buffer<int>& buf) {
  bufAux = words;
  transposeIn(bufAux, buf);
}

// io *= in; with buffers in low position.
void Gpu::multiplyLow(Buffer<double>& in, Buffer<double>& tmp, Buffer<double>& io) {
  multiply(io, in);
  fftHout(io);
  tH(io, tmp);
  carryFused(tmp, io);
  tW(io, tmp);
  fftHin(tmp, io);
}

// Auxiliary performing the top half of the cycle (excluding the bottom tailFused).
void Gpu::topHalf(Buffer<double>& in, Buffer<double>& out) {
  tH(in, out);
  carryFused(out, in);
  tW(in, out);
}

// See "left-to-right binary exponentiation" on wikipedia
// Computes out := base**exp
// All buffers are in "low" position.
void Gpu::exponentiate(const Buffer<double>& base, u64 exp, Buffer<double>& tmp, Buffer<double>& out) {
  if (exp == 0) {
    queue->zero(out, N / 2);
    u32 data = 1;
    fillBuf(queue->get(), out.get(), &data, sizeof(data));
    fftP(out, tmp);
    tW(tmp, out);
  } else {
    out << base;
    if (exp == 1) { return; }

    int p = 63;
    while ((exp >> p) == 0) { --p; }
    assert(p > 0);

    // square from "low" position.
    square(out);				// GW:  The multiply and square routines could also do fftHout
    fftHout(out);
    topHalf(out, tmp);

    while (true) {
      --p;
      if ((exp >> p) & 1) {
        fftHin(tmp, out); // to low

        // multiply from low
        multiply(out, base);			// GW:  The multiply and square routines could also do fftHout
	fftHout(out);
        topHalf(out, tmp);
      }
      if (p <= 0) { break; }

      // square
      tailFused(tmp, out);
      topHalf(out, tmp);
    }
  }

  fftHin(tmp, out); // to low
}

void Gpu::coreStep(bool leadIn, bool leadOut, bool mul3, Buffer<double>& buf1, Buffer<double>& bufTmp, Buffer<int>& io) {
  if (leadIn) { fftP(io, buf1); }
  tW(buf1, bufTmp);
  tailFused(bufTmp, buf1);
  tH(buf1, bufTmp);

  if (leadOut) {
    fftW(bufTmp, buf1);
    mul3 ? carryM(buf1, io) : carryA(buf1, io);
    carryB(io);
  } else {
    mul3 ? carryFusedMul(bufTmp, buf1) : carryFused(bufTmp, buf1);
  }  
}

void Gpu::modSqLoop(u32 reps, Buffer<double>& buf1, Buffer<double>& bufTmp, Buffer<int>& io, bool mul3) {
  bool leadIn = true;
  for (u32 i = 0; i < reps; ++i) {
    bool leadOut = useLongCarry || (i == reps - 1);
    coreStep(leadIn, leadOut, mul3 && (i == reps - 1), buf1, bufTmp, io);
    leadIn = leadOut;
  }
}

bool Gpu::equalNotZero(Buffer<int>& buf1, Buffer<int>& buf2) {
  queue->zero(bufSmallOut, 1);
  u32 sizeBytes = N * sizeof(int);
  isNotZero(sizeBytes, buf1, bufSmallOut);
  isEqual(sizeBytes, buf1, buf2, bufSmallOut);
  return bufSmallOut.read(1)[0];
}
  
u64 Gpu::bufResidue(Buffer<int> &buf) {
  u32 earlyStart = N/2 - 32;
  vector<int> readBuf = readSmall(buf, earlyStart);
  return residueFromRaw(N, E, readBuf);
}

static string getETA(u32 step, u32 total, float secsPerStep) {
  // assert(step <= total);
  int etaMins = (total - step) * secsPerStep * (1 / 60.f) + .5f;
  int days  = etaMins / (24 * 60);
  int hours = etaMins / 60 % 24;
  int mins  = etaMins % 60;
  char buf[64];
  snprintf(buf, sizeof(buf), "%dd %02d:%02d", days, hours, mins);
  return string(buf);
}

static string makeLogStr(u32 E, string_view status, u32 k, u64 res, float secsPerIt, u32 nIters, double minBlockTime, double allMinBlockTime) {
  // float msPerSq = info.total / info.n;
  char buf[256];
  
  snprintf(buf, sizeof(buf), "%u %2s %8d %6.2f%%; %4.0f us/it (min %4.0f %4.0f); ETA %s; %s",
           E, status.data(), k, k / float(nIters) * 100,
           secsPerIt * 1'000'000, minBlockTime * 1'000'000, allMinBlockTime * 1'000'000, getETA(k, nIters, secsPerIt).c_str(),
           hex(res).c_str());
  return buf;
}

static void doBigLog(u32 E, u32 k, u64 res, bool checkOK, double secsPerIt, u32 nIters, u32 nErrors, double minBlockTime, double allMinBlockTime, double checkTime) {
  log("%s (check %.2fs)%s\n", makeLogStr(E, checkOK ? "OK" : "EE", k, res, secsPerIt, nIters, minBlockTime, allMinBlockTime).c_str(),
      checkTime, (nErrors ? " "s + to_string(nErrors) + " errors"s : ""s).c_str());
}

/*
static void doSmallLog(u32 E, u32 k, u64 res, double secsPerIt, u32 nIters, double minBlockTime, double allMinBlockTime) {
  log("%s\n", makeLogStr(E, "", k, res, secsPerIt, nIters, minBlockTime, allMinBlockTime).c_str());
}
*/

static void logPm1Stage1(u32 E, u32 k, u64 res, float secsPerIt, u32 nIters) {
  log("%s\n", makeLogStr(E, "P1", k, res, secsPerIt, nIters, 0, 0).c_str());
}

[[maybe_unused]] static void logPm1Stage2(u32 E, float ratioComplete) {
  char buf[256];
  snprintf(buf, sizeof(buf), "%u %2s %5.2f%%\n", E, "P2", ratioComplete * 100);
}

static bool equals9(const vector<u32> &a) {
  if (a[0] != 9) { return false; }
  for (auto it = next(a.begin()); it != a.end(); ++it) { if (*it) { return false; }}
  return true;
}

PRPState Gpu::loadPRP(u32 E, u32 iniBlockSize, Buffer<double>& buf1, Buffer<double>& buf2, Buffer<double>& buf3) {
  PRPState loaded(E, iniBlockSize);
  writeState(loaded.check, loaded.blockSize, buf1, buf2, buf3);

  u64 res64 = dataResidue();
  bool ok = (res64 == loaded.res64);
  updateCheck(buf1, buf2, buf3);

  std::string expected = " (expected "s + hex(loaded.res64) + ")";
  
  log("%u %2s %8d loaded: blockSize %d, %s%s\n",
      E, ok ? "OK" : "EE", loaded.k, loaded.blockSize, hex(res64).c_str(), ok ? "" : expected.c_str());

  if (!ok) { throw "error on load"; }

  return loaded;
}

static u32 mod3(const std::vector<u32> &words) {
  u32 r = 0;
  // uses the fact that 2**32 % 3 == 1.
  for (u32 w : words) { r += w % 3; }
  return r % 3;
}

static void doDiv3(int E, std::vector<u32> &words) {
  u32 r = (3 - mod3(words)) % 3;
  assert(0 <= r && r < 3);
  int topBits = E % 32;
  assert(topBits > 0 && topBits < 32);
  {
    u64 w = (u64(r) << topBits) + words.back();
    words.back() = w / 3;
    r = w % 3;
  }
  for (auto it = words.rbegin() + 1, end = words.rend(); it != end; ++it) {
    u64 w = (u64(r) << 32) + *it;
    *it = w / 3;
    r = w % 3;
  }
}

void doDiv9(int E, std::vector<u32> &words) {
  doDiv3(E, words);
  doDiv3(E, words);
}

class IterationTimer {
  Timer timer;
  u32 kStart;

  double secsPerIt(double secs, u32 k) const { return secs / std::max(k - kStart, 1u); }
  
public:
  IterationTimer(u32 kStart) : kStart(kStart) {}
  
  // double at(u32 k) const { return secsPerIt(timer.elapsed(), k); }
  
  double reset(u32 k) {
    double secs = timer.deltaSecs();
    double ret = secsPerIt(secs, k);
    kStart = k;
    return ret;
  }
};

static u32 checkStepForErrors(u32 baseCheckStep, u32 nErrors) {
  if (baseCheckStep != 200'000) { return baseCheckStep; }
  
  switch (nErrors) {
    case 0: return 200'000;
    case 1: return 100'000;
    case 2: return  50'000;
    default: return 20'000;
  }
}

void Gpu::buildProof(u32 E, const Args& args) {
  u32 power = args.proofPow;
  assert(power);
  
}

tuple<bool, u64, u32> Gpu::isPrimePRP(u32 E, const Args &args) {  
  Buffer<double> buf1{queue, "buf1", N};
  Buffer<double> buf2{queue, "buf2", N};
  Buffer<double> buf3{queue, "buf3", N};
  
  u32 k = 0, blockSize = 0, nErrors = 0;

  {
    PRPState loaded = loadPRP(E, args.blockSize, buf1, buf2, buf3);
    k = loaded.k;
    blockSize = loaded.blockSize;
    nErrors = loaded.nErrors;
  }
  assert(blockSize > 0 && 10000 % blockSize == 0);
  
  const u32 kEnd = E; // Type-1 per http://www.mersenneforum.org/showpost.php?p=468378&postcount=209
  assert(k < kEnd);

  u32 checkStep = checkStepForErrors(args.logStep, nErrors);
  
  u32 startK = k;
  ProofSet proofSet{E, blockSize, args.proofPow};
  
  Signal signal;

  // Number of sequential errors (with no success in between). If this ever gets high enough, stop.
  int nSeqErrors = 0;

  bool isPrime = false;
  IterationTimer itTimer{startK};

  u64 finalRes64 = 0;
  u32 nTotalIters = ((kEnd - 1) / blockSize + 1) * blockSize;
  Timer timer;
  double minBlockTime = 1e9;
  double allMinBlockTime = 1e9;

  // string spinner = "|/-\\";
  string spinner = " .oO*";
  size_t spinPos = 0;
  
  // future<void> saveFuture;
  while (true) {
    assert(k % blockSize == 0);
    assert(k < kEnd);
    
    u32 nextK = k + blockSize;
    timer.reset();
        
    if (nextK >= kEnd) {
      assert(kEnd > k);
      modSqLoop(kEnd - k, buf1, buf2, bufData);
      auto words = roundtripData();
      isPrime = equals9(words);
      doDiv9(E, words);
      finalRes64 = residue(words);
      log("%s %8d / %d, %s\n", isPrime ? "PP" : "CC", kEnd, E, hex(finalRes64).c_str());
      k = kEnd;
    }
    
    assert(nextK >= k);
    modSqLoop(nextK - k, buf1, buf2, bufData);
    k = nextK;

    // if (saveFuture.valid()) { saveFuture.get(); }

    bool persistProof = proofSet.shouldPersist(k);
    
    bool doStop = signal.stopRequested() || (args.iters && k - startK == args.iters);
    if (doStop) {
      log("Stopping, please wait..\n");
      signal.release();
    }

    bool doCheck = doStop || persistProof || (k % checkStep == 0) || (k >= kEnd && k < kEnd + blockSize) || (k - startK == 2 * blockSize);
    if (!doCheck) { this->updateCheck(buf1, buf2, buf3); }

    printf("\r%c", spinner[spinPos++]);
    fflush(stdout);
    if (spinPos >= spinner.size()) { spinPos = 0; }
    queue->finish();
    
    minBlockTime = std::min(minBlockTime, timer.deltaSecs());

    if (doCheck) {
      double timeExcludingCheck = itTimer.reset(k);
      u64 res64 = dataResidue();
      PRPState prpState{E, k, blockSize, res64, this->roundtripCheck(), nErrors};
      bool ok = this->doCheck(blockSize, buf1, buf2, buf3);
      
      if (ok) {
        if (k < kEnd) {          
          prpState.save(persistProof);
          // saveFuture = async(launch::async, &PRPState::save, std::move(prpState));
          
          allMinBlockTime = std::min(allMinBlockTime, minBlockTime);
          doBigLog(E, k, res64, ok, timeExcludingCheck, nTotalIters, nErrors, minBlockTime / blockSize, allMinBlockTime / blockSize, itTimer.reset(k));
        }
        assert(!isPrime || k >= kEnd);
        if (k >= kEnd) { return {isPrime, finalRes64, nErrors}; }
        nSeqErrors = 0;      
      } else {
        allMinBlockTime = std::min(allMinBlockTime, minBlockTime);
        doBigLog(E, k, res64, ok, timeExcludingCheck, nTotalIters, nErrors, minBlockTime / blockSize, allMinBlockTime / blockSize, itTimer.reset(k));

        ++nErrors;
        if (++nSeqErrors > 2) {
          log("%d sequential errors, will stop.\n", nSeqErrors);
          throw "too many errors";
        }
        checkStep = checkStepForErrors(args.logStep, nErrors);        
        auto loaded = loadPRP(E, blockSize, buf1, buf2, buf3);
        k = loaded.k;
        assert(blockSize == loaded.blockSize);
      }
      itTimer.reset(k);
      logTimeKernels();
      if (doStop) {
        // if (saveFuture.valid()) { saveFuture.get(); }
        throw "stop requested";
      }
      minBlockTime = 1e9;
    }
  }
}

bool isRelPrime(u32 D, u32 j);

struct SquaringSet {  
  std::string name;
  u32 N;
  Buffer<double> A, B, C;
  Gpu& gpu;

  SquaringSet(Gpu& gpu, u32 N, string_view name)
    : name(name)
    , N(N)
    , A{gpu.queue, this->name + ":A", N}
    , B{gpu.queue, this->name + ":B", N}
    , C{gpu.queue, this->name + ":C", N}
    , gpu(gpu)
  {}
   
  SquaringSet(const SquaringSet& rhs, string_view name) : SquaringSet{rhs.gpu, rhs.N, name} { copyFrom(rhs); }
  
  SquaringSet(Gpu& gpu, u32 N, const Buffer<double>& bufBase, Buffer<double>& bufTmp, array<u64, 3> exponents, string_view name)
    : SquaringSet(gpu, N, name) {
    
    gpu.exponentiate(bufBase, exponents[0], bufTmp, C);
    gpu.exponentiate(bufBase, exponents[1], bufTmp, B);
    if (exponents[2] == exponents[1]) {
      A << B;
    } else {
      gpu.exponentiate(bufBase, exponents[2], bufTmp, A);
    }
  }

  SquaringSet& operator=(const SquaringSet& rhs) {
    assert(N == rhs.N);
    copyFrom(rhs);
    return *this;
  }

  void step(Buffer<double>& bufTmp) {
    gpu.multiplyLow(B, bufTmp, C);
    gpu.multiplyLow(A, bufTmp, B);
  }

private:
  void copyFrom(const SquaringSet& rhs) {
    A << rhs.A;
    B << rhs.B;
    C << rhs.C;
  }
};

std::variant<string, vector<u32>> Gpu::factorPM1(u32 E, const Args& args, u32 B1, u32 B2) {
  assert(B1 && B2 && B2 >= B1);
  bufCheck.reset();

  if (!args.maxAlloc && !hasFreeMemInfo(device)) {
    log("%u P1 must specify -maxAlloc <MBytes> to limit GPU memory to use\n", E);
    throw("missing -maxAlloc");
  }
  
  vector<bool> bits = powerSmoothMSB(E, B1);

  // Buffers used in both stages.
  Buffer<double> bufTmp{queue, "tmp", N};
  Buffer<double> bufAux{queue, "aux", N};

  // --- Stage 1 ---

  u32 kBegin = 0;
  {
    P1State loaded{E, B1};
    assert(loaded.nBits == bits.size() || loaded.k == 0);
    assert(loaded.data.size() == (E - 1) / 32 + 1);
    writeData(loaded.data);
    kBegin = loaded.k;
  }

  const u32 kEnd = bits.size();
  log("%u P1 B1=%u, B2=%u; %u bits; starting at %u\n", E, B1, B2, kEnd, kBegin);

  Signal signal;
  // TimeInfo timeInfo;
  // Timer timer;
  Timer saveTimer;
  IterationTimer itTimer{kBegin};

  assert(kEnd > 0);
  assert(bits.front() && !bits.back());

  bool leadIn = true;
  for (u32 k = kBegin; k < kEnd - 1; ++k) {
    bool isAtEnd = k == kEnd - 2;
    bool doLog = (k + 1) % 10000 == 0; // || isAtEnd;
    bool doStop = signal.stopRequested();
    if (doStop) { log("Stopping, please wait..\n"); }
    bool doSave = doStop || saveTimer.elapsedSecs() > 300 || isAtEnd;
<<<<<<< HEAD

=======
    
>>>>>>> 20c8faeb
    bool leadOut = useLongCarry || doLog || doSave;
    coreStep(leadIn, leadOut, bits[k], bufAux, bufTmp, bufData);
    leadIn = leadOut;

    if ((k + 1) % 100 == 0 || doLog || doSave) {
      queue->finish();
      // timeInfo.add(timer.delta(), (k + 1) - (k / 100) * 100);
      if (doLog) {
        logPm1Stage1(E, k + 1, dataResidue(), itTimer.reset(k + 1), kEnd);
        logTimeKernels();
      }
      if (doSave) {
        P1State{E, B1, k + 1, u32(bits.size()), readData()}.save();
        // log("%u P1 saved at %u\n", E, k + 1);
        saveTimer.reset();
        if (doStop) { throw "stop requested"; }
        log("saved\n");
      }
    }
  }

  // See coreStep().
  if (leadIn) { fftP(bufData, bufAux); }

  HostAccessBuffer<double> bufAcc{queue, "acc", N};

  tW(bufAux, bufTmp);
  tailFused(bufTmp, bufAux);
  tH(bufAux, bufAcc);			// Save bufAcc for later use as an accumulator
  fftW(bufAcc, bufAux);
  carryA(bufAux, bufData);
  carryB(bufData);

  u32 beginPos = 0;
  {
    P2State loaded{E, B1, B2};
    if (loaded.k > 0) {
      if (loaded.raw.size() != N) {
        log("%u P2 wants %u words but savefile has %u\n", E, N, u32(loaded.raw.size()));
        throw "P2 savefile FFT size mismatch";
      }
      beginPos = loaded.k;
      bufAcc = loaded.raw;
      // queue->write(bufAcc, loaded.raw);
      log("%u P2 B1=%u, B2=%u, starting at %u\n", E, B1, B2, beginPos);
    }
  }

  future<string> gcdFuture;
  if (beginPos == 0) {
    gcdFuture = async(launch::async, GCD, E, readData(), 1);
    // timeInfo.add(timer.delta(), kEnd - (kEnd / 100) * 100);
    logPm1Stage1(E, kEnd, dataResidue(), itTimer.reset(kEnd), kEnd);
  }

  signal.release();
  
  // --- Stage 2 ---

  // Take bufData to "low" state stored in bufBase
  Buffer<double> bufBase{queue, "base", N};
  fftP(bufData, bufBase);
  tW(bufBase, bufTmp);
  fftHin(bufTmp, bufBase);
  
  auto [startBlock, nPrimes, allSelected] = makePm1Plan(B1, B2);
  assert(startBlock > 0);  
  u32 nBlocks = allSelected.size();
  log("%u P2 using blocks [%u - %u] to cover %u primes\n", E, startBlock, startBlock + nBlocks - 1, nPrimes);
  
  exponentiate(bufBase, 30030*30030, bufTmp, bufAux); // Aux := base^(D^2)

  constexpr auto jset = getJset();
  static_assert(jset[0] == 1);
  static_assert(jset[2880 - 1] == 15013);

  u32 beginJ = jset[beginPos];
  SquaringSet little{*this, N, bufBase, bufTmp, {beginJ*beginJ, 4 * (beginJ + 1), 8}, "little"};
  SquaringSet bigStart{*this, N, bufAux, bufTmp, {u64(startBlock)*startBlock, 2 * startBlock + 1, 2}, "bigStart"};
  bufBase.reset();
  bufAux.reset();
  SquaringSet big{*this, N, "big"};
  
  vector<Buffer<double>> blockBufs;
  try {
    bool hasMemInfo = hasFreeMemInfo(device);
    while ((blockBufs.size() < 2880 / 2) && (!hasMemInfo || (getFreeMem(device) >= 256 * 1024 * 1024))) {
      blockBufs.emplace_back(queue, "pm1BlockBuf", N);
    }
  } catch (const gpu_bad_alloc& e) {
  }

  vector<u32> stage2Data;
  
  if (blockBufs.empty()) {
    log("%u P2 Not enough GPU memory. Please wait for GCD\n", E);
  } else {
  
  u32 nBufs = blockBufs.size();
  log("%u P2 using %u buffers of %.1f MB each\n", E, nBufs, N / (1024.0f * 1024) * sizeof(double));
  
  queue->finish();
  logTimeKernels();
  Timer timer;
  
  u32 prevJ = jset[beginPos];
  for (u32 pos = beginPos; pos < 2880; pos += nBufs) {
    u32 nUsedBufs = min(nBufs, 2880 - pos);
    for (u32 i = 0; i < nUsedBufs; ++i) {
      int delta = jset[pos + i] - prevJ;
      prevJ = jset[pos + i];
      assert((delta & 1) == 0);
      for (int steps = delta / 2; steps > 0; --steps) { little.step(bufTmp); }
      blockBufs[i] << little.C;
    }

    queue->finish();
    // logTimeKernels();
    float setup = timer.deltaSecs();

    u32 nSelected = 0;
    bool first = true;
    for (const auto& selected : allSelected) {
      if (first) {
        big = bigStart;
        first = false;
      } else {
        big.step(bufTmp);
      }
      for (u32 i = 0; i < nUsedBufs; ++i) {
        if (selected[pos + i]) {
          ++nSelected;
          carryFused(bufAcc, bufTmp);
          tW(bufTmp, bufAcc);
          tailFusedMulDelta(bufAcc, bufTmp, big.C, blockBufs[i]);
          tH(bufTmp, bufAcc);
        }
      }
      queue->finish();
      // logTimeKernels();
    }

    if (pos + nBufs < 2880) { P2State{E, B1, B2, pos + nBufs, bufAcc.read()}.save(); }
    
    log("%u P2 %4u/2880: %u primes; setup %5.2f s, %7.3f ms/prime\n", E, pos + nUsedBufs, nSelected, setup, timer.deltaSecs() * 1000.f / (nSelected + 1));
    logTimeKernels();

    if (gcdFuture.valid() && gcdFuture.wait_for(chrono::steady_clock::duration::zero()) == future_status::ready) {
      string gcd = gcdFuture.get();
      log("%u P1 GCD: %s\n", E, gcd.empty() ? "no factor" : gcd.c_str());
      if (!gcd.empty()) { return gcd; }
    }      
  }

  fftW(bufAcc, bufTmp);
  carryA(bufTmp, bufData);
  carryB(bufData);
  stage2Data = readData();
  }

  if (gcdFuture.valid()) {
    string gcd = gcdFuture.get();
    log("%u P1 GCD: %s\n", E, gcd.empty() ? "no factor" : gcd.c_str());
    if (!gcd.empty()) { return gcd; }
  }
  
  return stage2Data;
}<|MERGE_RESOLUTION|>--- conflicted
+++ resolved
@@ -891,11 +891,6 @@
     bool doStop = signal.stopRequested();
     if (doStop) { log("Stopping, please wait..\n"); }
     bool doSave = doStop || saveTimer.elapsedSecs() > 300 || isAtEnd;
-<<<<<<< HEAD
-
-=======
-    
->>>>>>> 20c8faeb
     bool leadOut = useLongCarry || doLog || doSave;
     coreStep(leadIn, leadOut, bits[k], bufAux, bufTmp, bufData);
     leadIn = leadOut;
